--- conflicted
+++ resolved
@@ -546,15 +546,6 @@
     check_interval = 5    # Check every 5 seconds
     
     for document_id in request.document_ids:
-<<<<<<< HEAD
-        document = session.get(Document, document_id)
-        if not document:
-            raise HTTPException(
-                status_code=status.HTTP_404_NOT_FOUND, detail=f"Document {document_id} not found",
-            )
-        chunks_for_doc: list[Chunk] = session.exec(
-            select(Chunk).where(Chunk.document_id == document_id, Chunk.important)
-=======
         logger.info(f"[api] Waiting for document {document_id} to be fully processed...")
         
         # Get initial document state
@@ -613,7 +604,6 @@
         document = session.get(Document, document_id)
         chunks_for_doc = session.exec(
             select(Chunk).where(Chunk.document_id == document_id, Chunk.important == True)
->>>>>>> 21fa5348
         ).all()
         
         if not chunks_for_doc:
